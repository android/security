/*
 * Copyright (C) 2020 The Android Open Source Project
 *
 * Licensed under the Apache License, Version 2.0 (the "License");
 * you may not use this file except in compliance with the License.
 * You may obtain a copy of the License at
 *
 *      http://www.apache.org/licenses/LICENSE-2.0
 *
 * Unless required by applicable law or agreed to in writing, software
 * distributed under the License is distributed on an "AS IS" BASIS,
 * WITHOUT WARRANTIES OR CONDITIONS OF ANY KIND, either express or implied.
 * See the License for the specific language governing permissions and
 * limitations under the License
 */
package com.example.biometricloginsample

import android.content.Context
import android.os.Bundle
import android.util.Log
import android.view.inputmethod.EditorInfo
import androidx.activity.viewModels
import androidx.appcompat.app.AppCompatActivity
import androidx.biometric.BiometricManager
import androidx.biometric.BiometricPrompt
import androidx.lifecycle.Observer
<<<<<<< HEAD
=======
import androidx.lifecycle.ViewModelProviders
>>>>>>> 2146368d
import com.example.biometricloginsample.databinding.ActivityEnableBiometricLoginBinding

class EnableBiometricLoginActivity : AppCompatActivity() {

    private val TAG = "EnableBiometricLogin"
    private lateinit var cryptographyManager: CryptographyManager

    override fun onCreate(savedInstanceState: Bundle?) {
        super.onCreate(savedInstanceState)
        val binding = ActivityEnableBiometricLoginBinding.inflate(layoutInflater)
        setContentView(binding.root)
        binding.cancel.setOnClickListener { finish() }
<<<<<<< HEAD
        val loginViewModel by viewModels<LoginWithPasswordViewModel>()
=======
        loginViewModel = ViewModelProviders.of(this).get(LoginWithPasswordViewModel::class.java)
>>>>>>> 2146368d

        loginViewModel.loginWithPasswordFormState.observe(this, Observer {
            val loginState = it ?: return@Observer
            when (loginState) {
                is SuccessfulLoginFormState -> binding.authorize.isEnabled = loginState.isDataValid
                is FailedLoginFormState -> {
                    loginState.usernameError?.let { binding.username.error = getString(it) }
                    loginState.passwordError?.let { binding.password.error = getString(it) }
                }
            }
        })

        binding.username.afterTextChanged {
            loginViewModel.onLoginDataChanged(
                binding.username.text.toString(),
                binding.password.text.toString()
            )
        }

        binding.password.apply {
            afterTextChanged {
                loginViewModel.onLoginDataChanged(
                    binding.username.text.toString(),
                    binding.password.text.toString()
                )
            }

            setOnEditorActionListener { _, actionId, _ ->
                when (actionId) {
                    EditorInfo.IME_ACTION_DONE ->
                        loginWithPassword(
                            binding.username.text.toString(),
                            binding.password.text.toString()
                        )
                }
                false
            }
        }
        binding.authorize.setOnClickListener {
            loginWithPassword(binding.username.text.toString(), binding.password.text.toString())
        }
    }

    private fun loginWithPassword(username: String, password: String) {
        val loginViewModel by viewModels<LoginWithPasswordViewModel>()
        val succeeded = loginViewModel.login(username, password)
        if (succeeded) {
            // you need to save the userToken you got from the server. That way,
            // next time the user authenticates with biometrics, you will have the token for
            // server calls. Use BiometricPrompt.CryptoObject to guard access to the token,
            // that way, the user really must authenticate to get access to the server userToken.

            showBiometricPromptForEncryption()
        }
    }

    private fun showBiometricPromptForEncryption() {
        val canAuthenticate = BiometricManager.from(applicationContext).canAuthenticate()
        if (canAuthenticate == BiometricManager.BIOMETRIC_SUCCESS) {
            val secretKeyName = getString(R.string.secret_key_name)
            cryptographyManager = CryptographyManager()
            val cipher = cryptographyManager.getInitializedCipherForEncryption(secretKeyName)
            val biometricPrompt =
                BiometricPromptUtils.createBiometricPrompt(this, ::encryptAndStoreServerToken)
            val promptInfo = BiometricPromptUtils.createPromptInfo(this)
            biometricPrompt.authenticate(promptInfo, BiometricPrompt.CryptoObject(cipher))
        }
    }

    private fun encryptAndStoreServerToken(authResult: BiometricPrompt.AuthenticationResult) {
        authResult?.cryptoObject?.cipher?.apply {
            SampleAppUser.fakeToken?.let { token ->
                Log.d(TAG, "The token from server is $token")
                val encryptedServerTokenWrapper = cryptographyManager.encryptData(token, this)
                cryptographyManager.persistCiphertextWrapperToSharedPrefs(
                    encryptedServerTokenWrapper,
                    applicationContext,
                    SHARED_PREFS_FILENAME,
                    Context.MODE_PRIVATE,
                    CIPHERTEXT_WRAPPER
                )
            }
        }
        finish()
    }
}<|MERGE_RESOLUTION|>--- conflicted
+++ resolved
@@ -24,10 +24,6 @@
 import androidx.biometric.BiometricManager
 import androidx.biometric.BiometricPrompt
 import androidx.lifecycle.Observer
-<<<<<<< HEAD
-=======
-import androidx.lifecycle.ViewModelProviders
->>>>>>> 2146368d
 import com.example.biometricloginsample.databinding.ActivityEnableBiometricLoginBinding
 
 class EnableBiometricLoginActivity : AppCompatActivity() {
@@ -40,11 +36,7 @@
         val binding = ActivityEnableBiometricLoginBinding.inflate(layoutInflater)
         setContentView(binding.root)
         binding.cancel.setOnClickListener { finish() }
-<<<<<<< HEAD
         val loginViewModel by viewModels<LoginWithPasswordViewModel>()
-=======
-        loginViewModel = ViewModelProviders.of(this).get(LoginWithPasswordViewModel::class.java)
->>>>>>> 2146368d
 
         loginViewModel.loginWithPasswordFormState.observe(this, Observer {
             val loginState = it ?: return@Observer
@@ -115,7 +107,7 @@
     }
 
     private fun encryptAndStoreServerToken(authResult: BiometricPrompt.AuthenticationResult) {
-        authResult?.cryptoObject?.cipher?.apply {
+        authResult.cryptoObject?.cipher?.apply {
             SampleAppUser.fakeToken?.let { token ->
                 Log.d(TAG, "The token from server is $token")
                 val encryptedServerTokenWrapper = cryptographyManager.encryptData(token, this)
