/*
 * Copyright 2021 The Android Open Source Project
 *
 * Licensed under the Apache License, Version 2.0 (the "License");
 * you may not use this file except in compliance with the License.
 * You may obtain a copy of the License at
 *
 *      https://www.apache.org/licenses/LICENSE-2.0
 *
 * Unless required by applicable law or agreed to in writing, software
 * distributed under the License is distributed on an "AS IS" BASIS,
 * WITHOUT WARRANTIES OR CONDITIONS OF ANY KIND, either express or implied.
 * See the License for the specific language governing permissions and
 * limitations under the License.
 */
package com.samples.appinstaller

import android.content.Intent
import android.content.pm.PackageInstaller
import android.os.Bundle
import androidx.activity.ComponentActivity
import androidx.activity.compose.setContent
import androidx.activity.viewModels
import androidx.lifecycle.Lifecycle
import androidx.lifecycle.lifecycleScope
import androidx.lifecycle.repeatOnLifecycle
import com.samples.appinstaller.installer.SessionActionObserver
import com.samples.appinstaller.ui.theme.AppInstallerTheme
import dagger.hilt.android.AndroidEntryPoint
import kotlinx.coroutines.flow.collect
import kotlinx.coroutines.launch

@AndroidEntryPoint
class MainActivity : ComponentActivity() {
    private val viewModel: AppViewModel by viewModels()

    override fun onCreate(savedInstanceState: Bundle?) {
        super.onCreate(savedInstanceState)

        /**
<<<<<<< HEAD
         * TODO: Remove for final commit push
         * Clean existing install sessions
         */
//        lifecycleScope.launch {
//            viewModel.cleanWorkspace(this@MainActivity)
//        }

        /**
=======
>>>>>>> a4e7a77c
         * We redeliver saved used actions from previous interactions and add them to the user
         * actions queue
         */
        lifecycleScope.launch {
            lifecycle.repeatOnLifecycle(Lifecycle.State.CREATED) {
                viewModel.redeliverSavedUserActions()
            }
        }

        /**
         * We remove the notification if it exists as user actions will be shown inside the app
         */
        lifecycleScope.launch {
            lifecycle.repeatOnLifecycle(Lifecycle.State.RESUMED) {
                viewModel.cancelInstallNotification()
            }
        }

        /**
         * When [onResume] is called, we track any active user action, update our library, check if
         * any pending user action is needed to be shown to the user and listen to future events
         */
        lifecycleScope.launch {
            lifecycle.repeatOnLifecycle(Lifecycle.State.RESUMED) {
                viewModel.markUserActionComplete()
                requestUserActionIfNeeded()
                viewModel.pendingUserActionEvents.collect { requestUserActionIfNeeded() }
            }
        }

        /**
         * We collect launching app intents from [AppViewModel.appsToBeOpened] flow once the
         * activity is resumed and cancel the collect once it leaves this state
         */
        lifecycleScope.launch {
            lifecycle.repeatOnLifecycle(Lifecycle.State.RESUMED) {
                viewModel.appsToBeOpened.collect(::startActivity)
            }
        }

        // We display the app UI
        setContent {
            AppInstallerTheme {
                Router(viewModel)
            }
        }
    }

    /**
     * This method is called before [onResume] when a new intent is received.
     * When our app is re-launched from home screen or notification, because our launch mode is
     * singleTask, any other activity in our task will be finished.
     */
    override fun onNewIntent(intent: Intent?) {
        super.onNewIntent(intent)
        viewModel.cancelActiveUserAction()
    }

    /**
     * We show a notification if there are still pending user actions when the app gets stopped
     */
    override fun onStop() {
        viewModel.notifyPendingUserActions()
        super.onStop()
    }

    /**
     * Before launching the intent containing the user confirmation dialog for install/uninstall
     * operation, we start monitoring with a [SessionActionObserver] any changes from the
     * [PackageInstaller]. As there's no way to listen to the dismiss of the dialog (which is
     * different from user cancelling it), we keep track of that specific session and start a timer
     * inside [onResume] with [AppViewModel.markUserActionComplete].
     * Within a second, the [PackageInstaller] should have sent a success/failure intent to
     * [com.samples.appinstaller.installer.SessionStatusReceiver] otherwise it means the user has
     * dismissed the dialog and we cancel the operation and update the UI
     */
    private fun requestUserActionIfNeeded() {
        viewModel.getPendingUserActionFromQueue()?.let { statusIntent ->
            val sessionId = statusIntent.getIntExtra(PackageInstaller.EXTRA_SESSION_ID, -1)
            val packageName = statusIntent.data?.schemeSpecificPart ?: return

            viewModel.initSessionActionObserver(packageName, sessionId)
            startActivity(statusIntent.getParcelableExtra(Intent.EXTRA_INTENT))
        }
    }
}<|MERGE_RESOLUTION|>--- conflicted
+++ resolved
@@ -38,17 +38,6 @@
         super.onCreate(savedInstanceState)
 
         /**
-<<<<<<< HEAD
-         * TODO: Remove for final commit push
-         * Clean existing install sessions
-         */
-//        lifecycleScope.launch {
-//            viewModel.cleanWorkspace(this@MainActivity)
-//        }
-
-        /**
-=======
->>>>>>> a4e7a77c
          * We redeliver saved used actions from previous interactions and add them to the user
          * actions queue
          */
