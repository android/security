--- conflicted
+++ resolved
@@ -20,11 +20,7 @@
         constraint_layout_version = '2.0.4'
         coroutines_version = '1.4.3'
         espresso_version = '3.2.0'
-<<<<<<< HEAD
-        gradleVersion = '3.6.1'
-=======
         gradleVersion = '4.2.1'
->>>>>>> a12f643d
         junit_version = '4.12'
         kotlin_version = '1.4.32'
         ktx_version = '1.5.0'
